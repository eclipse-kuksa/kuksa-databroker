![Rust](https://img.shields.io/badge/rust-000000.svg?style=for-the-badge&logo=rust&logoColor=white)![Docker](https://img.shields.io/badge/docker-1D63ED.svg?style=for-the-badge&logo=docker&logoColor=white)

<!-- Improved compatibility of back to top link: See: https://github.com/othneildrew/Best-README-Template/pull/73 -->

<a name="readme-top"></a>

<!-- PROJECT LOGO -->
<br />
<div align="center">
  <a href="https://github.com/eclipse-kuksa/kuksa-databroker">
    <img src="./doc/pictures/logo.png" alt="Logo" width="500px">
  </a>

<h3 align="center">Eclipse Kuksa&trade; Databroker</h3>

  <p align="center">
    Kuksa Databroker is a gRPC service acting as a broker of vehicle data / data points / signals.
    <br />
    <a href="./doc/user_guide.md"><strong>Explore the docs »</strong></a>
    <br />
    <br />
    <a href="https://github.com/eclipse-kuksa/kuksa-databroker/issues">Report Bug</a>
    ·
    <a href="https://github.com/eclipse-kuksa/kuksa-databroker/issues">Request Feature</a>
    ·
    <a href="https://matrix.to/#/#kuksa-val_community:gitter.im">Chat</a>
  </p>
</div>

<!-- TABLE OF CONTENTS -->
<details>
  <summary>Table of Contents</summary>
  <ol>
    <li>
      <a href=".#Intro">Intro</a>
      <ul>
        <li><a href="#features">Features</a></li>
      </ul>
    </li>
    <li>
      <a href="#getting-started">Getting Started</a>
      <ul>
        <li><a href="#prerequisites">Prerequisites</a></li>
        <li><a href="#starting-databroker">Starting Databroker</a></li>
        <li><a href="#reading-and-writing-vss-data-using-the-cli">Reading and writing VSS data using the CLI</a></li>
    </li>
    <li><a href="#usage">Usage</a></li>
    <li><a href="#building">Building</a></li>
    <li><a href="#contributing">Contributing</a></li>
    <li><a href="#license">License</a></li>
    <li><a href="#contact">Contact</a></li>
  </ol>
</details>

<!-- ABOUT THE PROJECT -->

## Intro

The [COVESA Vehicle Signal Specification](https://covesa.github.io/vehicle_signal_specification/) (VSS) defines the names and semantics of a large set of _data entries_ that represent the current and/or intended state of a vehicle's sensors and actuators organized in a tree-like structure. For example, the vehicle's current speed is represented by the `Vehicle.Speed` entry.

However, VSS does not define how these signals are to be collected and managed within a vehicle, nor does it prescribe how other components in the vehicle can read or write signal values from and to the tree.

**Kuksa Databroker** is a resource efficient implementation of the VSS signal tree and is intended to be run within a vehicle on a microprocessor based platform. It allows applications in the vehicle to interact with the vehicle's sensors and actuators using a uniform, high level gRPC API for querying signals, updating values of sensors and actuators and getting notified about changes to signals of interest.

<!-- black box diagram -- inputs/outputs -->

```mermaid
flowchart LR
    A[Application] --VSS--- DB
    DB[Kuksa Databroker] --VSS--- P
    P[Kuksa provider] --CAN frames etc---E
    E[ECU] --- Sensor
    E --- Actuator
    style DB fill:#999999,stroke:#444444,color:#ffffff
```

At the right end, Kuksa providers implement the link between the Databroker and a vehicle's Electronic Control Units (ECU) to which the hardware sensors and actuators are physically attached.

Data is usually exchanged with ECUs by means of a CAN bus or Ethernet based protocols like SOME/IP. Providers translate between the low level messages used by these protocols and the Databroker's high level gRPC API calls to update a sensor's current reading or to forward a set-point value to an actuator via its controlling ECU.

<p align="right">(<a href="#readme-top">back to top</a>)</p>

### Features

- 100% Open Source (Apache 2.0 license)
- Written in Rust with an easy-to-use language agnostic gRPC interface
- Lightweight (<4 MB statically compiled), allowing it to run on even small vehicle computers

<p align="right">(<a href="#readme-top">back to top</a>)</p>

<!-- KUKSA ANALYSIS -->
## Kuksa analysis
Extended [Kuksa analysis](./doc/kuksa_analysis.md) containing functional requirements, use cases diagrams, latest and new API definition `kuksa.val.v2` as well as new design discussions for future developments and improvements.

### APIs supported by Databroker

Kuksa Databroker implements the following service interfaces:

- Enabled on Databroker by default [kuksa.val.v2.VAL](proto/kuksa/val/v2/val.proto) (recommended to use)
- Enabled on Databroker by default [kuksa.val.v1.VAL](proto/kuksa/val/v1/val.proto)
- Disabled on Databroker by default [sdv.databroker.v1.Broker](proto/sdv/databroker/v1/broker.proto)
- Disabled on Databroker by default [sdv.databroker.v1.Collector](proto/sdv/databroker/v1/collector.proto)

<p align="right">(<a href="#readme-top">back to top</a>)</p>

<!-- GETTING STARTED -->

## Getting started

The quickest possible way to get Kuksa Databroker up and running.

> :memo: **Note:** The examples in this section do not use TLS nor access control. Please refer to the [User Guide](./doc/user_guide.md) for more sophisticated usage examples.

### Prerequisites

- [Docker Engine](https://docs.docker.com/engine/install/) or [Podman](https://podman.io/docs/installation)
- A custom Docker _bridge_ network
  ```sh
  docker network create kuksa
  ```

### Starting Databroker

1. Start Databroker in a container attached to the _kuksa_ bridge network using hostname _Server_:

   ```sh
   docker run -it --rm --name Server --network kuksa ghcr.io/eclipse-kuksa/kuksa-databroker:main --insecure
   ```

   > :bulb: **Tip:** You can stop the container using `ctrl-c`.

*Note that not all APIs are enabled by default, see [user guide](doc/user_guide.md) and*
*[protocols](doc/protocol/README.md) for more information!*

### Reading and writing VSS data using the CLI

1. Start the CLI in a container attached to the _kuksa_ bridge network and connect to the Databroker container:
<<<<<<< HEAD
   The databroker supports both of `sdv.databroker.v1` and `kuksa.val.v1` as an API. Per default the databroker-cli uses the `sdv.databroker.v1` interface. To change it use `--protocol` option when starting. Choose either one of `kuksa-val-v1` and `sdv-databroker-v1`.
=======
   The databroker supports the lastest new API `kuksa.val.v2` and `kuksa.val.v1` by default, `sdv.databroker.v1` must be enabled using `--enable-databroker-v1`. Per default the databroker-cli uses the `sdv.databroker.v1` interface. To change it use `--protocol` option when starting. Choose either one of `kuksa-val-v1` and `sdv-databroker-v1`, databroker-cli still does not support  `kuksa.val.v2`.
>>>>>>> 07eaf888

   ```sh
   # in a new terminal
   docker run -it --rm --network kuksa ghcr.io/eclipse-kuksa/kuksa-databroker-cli:main --server Server:55555
   ```

   The CLI provides an interactive prompt which can be used to send commands to the Databroker.

   ```console
     ⠀⠀⠀⢀⣤⣶⣾⣿⢸⣿⣿⣷⣶⣤⡀
     ⠀⠀⣴⣿⡿⠋⣿⣿⠀⠀⠀⠈⠙⢿⣿⣦
     ⠀⣾⣿⠋⠀⠀⣿⣿⠀⠀⣶⣿⠀⠀⠙⣿⣷
     ⣸⣿⠇⠀⠀⠀⣿⣿⠠⣾⡿⠃⠀⠀⠀⠸⣿⣇⠀⠀⣶⠀⣠⡶⠂⠀⣶⠀⠀⢰⡆⠀⢰⡆⢀⣴⠖⠀⢠⡶⠶⠶⡦⠀⠀⠀⣰⣶⡀
     ⣿⣿⠀⠀⠀⠀⠿⢿⣷⣦⡀⠀⠀⠀⠀⠀⣿⣿⠀⠀⣿⢾⣏⠀⠀⠀⣿⠀⠀⢸⡇⠀⢸⡷⣿⡁⠀⠀⠘⠷⠶⠶⣦⠀⠀⢠⡟⠘⣷
     ⢹⣿⡆⠀⠀⠀⣿⣶⠈⢻⣿⡆⠀⠀⠀⢰⣿⡏⠀⠀⠿⠀⠙⠷⠄⠀⠙⠷⠶⠟⠁⠀⠸⠇⠈⠻⠦⠀⠐⠷⠶⠶⠟⠀⠠⠿⠁⠀⠹⠧
     ⠀⢿⣿⣄⠀⠀⣿⣿⠀⠀⠿⣿⠀⠀⣠⣿⡿
     ⠀⠀⠻⣿⣷⡄⣿⣿⠀⠀⠀⢀⣠⣾⣿⠟    databroker-cli
     ⠀⠀⠀⠈⠛⠇⢿⣿⣿⣿⣿⡿⠿⠛⠁     v0.4.1

   Successfully connected to http://Server:55555/
   sdv.databroker.v1 >
   ```

   > :bulb: **Tip:** The client retrieves metadata about the data entries that the Databroker knows about during startup. This allows for using `TAB`-completion of data entry names at the prompt.

1. Display help for supported commands
   ```sh
   help
   ```
   ```console
   connect [URI]            Connect to server
   get <PATH> [[PATH] ...]  Get signal value(s)
   set <PATH> <VALUE>       Set actuator signal
   subscribe <QUERY>        Subscribe to signals with QUERY
   feed <PATH> <VALUE>      Publish signal value
   metadata [PATTERN]       Fetch metadata. Provide PATTERN to list metadata of signals matching pattern.
   token <TOKEN>            Use TOKEN as access token
   token-file <FILE>        Use content of FILE as access token
   help                     You're looking at it.
   quit                     Quit
   ```
1. Get the vehicle's current speed

   ```sh
   get Vehicle.Speed
   ```

   ```console
   [get]  OK
   Vehicle.Speed: ( NotAvailable )
   ```

   > :memo: **Note** When Databroker starts up, all data entries are initialized to empty values. Thus, the vehicle speed is being reported as `NotAvailable`.

1. Set the vehicle's current speed

   ```sh
   publish Vehicle.Speed 100.34
   ```

   ```console
   [set]  OK
   ```

1. Get the vehicle's current speed

   ```sh
   get Vehicle.Speed
   ```

   ```console
   [get]  OK
   Vehicle.Speed: 100.34
   ```

Run the cli with:

4. Exit the client
   ```sh
   quit
   ```

<p align="right">(<a href="#readme-top">back to top</a>)</p>

<!-- USAGE EXAMPLES -->

## Usage

Please refer to the [User Guide](./doc/user_guide.md) for details regarding how to run and interact with Kuksa Databroker.

<p align="right">(<a href="#readme-top">back to top</a>)</p>

## Building

Building Kuksa Databroker from source code requires

- a [Rust tool chain](https://www.rust-lang.org/tools/install)
- a local workspace containing the source code
  ```shell
  git clone https://github.com/eclipse-kuksa/kuksa-databroker.git
  ```

<p align="right">(<a href="#readme-top">back to top</a>)</p>

### Building Examples and Binaries

```sh
# in ${WORKSPACE}
cargo build --examples --bins
```

<p align="right">(<a href="#readme-top">back to top</a>)</p>

### Building release Binaries

```sh
# in ${WORKSPACE}
cargo build --bins --release
```

<p align="right">(<a href="#readme-top">back to top</a>)</p>

### Runing Databroker Test Cases

```shell
# in ${WORKSPACE}
cargo test --all-targets
```

<p align="right">(<a href="#readme-top">back to top</a>)</p>

## Performance
The Kuksa team has released an official tool to measure the latency and throughput of the Databroker for all supported APIs:
[kuksa-perf](https://github.com/eclipse-kuksa/kuksa-perf)

The use case measures the time it takes for a signal to be transferred from the Provider to the Signal Consumer
Signal Consumer(stream subscribe) <- Databroker <- Provider(stream publish)

Feel free to use it and share your results with us!

## Contributing

Please refer to the [Kuksa Contributing Guide](CONTRIBUTING.md).

<p align="right">(<a href="#readme-top">back to top</a>)</p>

## License

Kuksa Databroker is provided under the terms of the [Apache Software License 2.0](LICENSE).

<p align="right">(<a href="#readme-top">back to top</a>)</p>

## Contact

Please feel free to create [GitHub Issues](https://github.com/eclipse-kuksa/kuksa-databroker/issues) for reporting bugs and/or ask questions in our [Gitter chat room](https://matrix.to/#/#kuksa-val_community:gitter.im).

<p align="right">(<a href="#readme-top">back to top</a>)</p><|MERGE_RESOLUTION|>--- conflicted
+++ resolved
@@ -135,11 +135,8 @@
 ### Reading and writing VSS data using the CLI
 
 1. Start the CLI in a container attached to the _kuksa_ bridge network and connect to the Databroker container:
-<<<<<<< HEAD
-   The databroker supports both of `sdv.databroker.v1` and `kuksa.val.v1` as an API. Per default the databroker-cli uses the `sdv.databroker.v1` interface. To change it use `--protocol` option when starting. Choose either one of `kuksa-val-v1` and `sdv-databroker-v1`.
-=======
-   The databroker supports the lastest new API `kuksa.val.v2` and `kuksa.val.v1` by default, `sdv.databroker.v1` must be enabled using `--enable-databroker-v1`. Per default the databroker-cli uses the `sdv.databroker.v1` interface. To change it use `--protocol` option when starting. Choose either one of `kuksa-val-v1` and `sdv-databroker-v1`, databroker-cli still does not support  `kuksa.val.v2`.
->>>>>>> 07eaf888
+
+   The databroker supports the lastest new API `kuksa.val.v2` and `kuksa.val.v1` by default, `sdv.databroker.v1` must be enabled using `--enable-databroker-v1`. Per default the databroker-cli uses the `kuksa.val.v1` interface, which can be changed by supplying the `--protocol` option when starting. Choose either `kuksa.val.v1` or `sdv.databroker.v1`, as databroker-cli still does not support  `kuksa.val.v2`.
 
    ```sh
    # in a new terminal
